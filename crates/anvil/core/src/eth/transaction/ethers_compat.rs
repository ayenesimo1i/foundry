//! ethers compatibility, this is mainly necessary so we can use all of `ethers` signers

use super::EthTransactionRequest;
<<<<<<< HEAD
use crate::eth::{
    proof::AccountProof,
    transaction::{
        EIP1559TransactionRequest, EIP2930TransactionRequest, LegacyTransactionRequest,
        MaybeImpersonatedTransaction, TypedTransaction, TypedTransactionRequest,
    }, state::{StateOverride as EthStateOverride, AccountOverride},
};
use alloy_primitives::{U128 as rU128, U256 as rU256, U64 as rU64};
use alloy_rpc_types::{
    AccessList as AlloyAccessList, CallRequest, Signature, Transaction as AlloyTransaction,
    TransactionRequest as AlloyTransactionRequest, state::{StateOverride, AccountOverride as AlloyAccountOverride},
};
use ethers_core::types::{
    transaction::{
        eip2718::TypedTransaction as EthersTypedTransactionRequest,
        eip2930::{AccessList, AccessListItem},
    },
    Address, BigEndianHash, Eip1559TransactionRequest as EthersEip1559TransactionRequest,
    Eip2930TransactionRequest as EthersEip2930TransactionRequest, NameOrAddress, StorageProof,
=======
use crate::eth::transaction::{
    DepositTransactionRequest, EIP1559TransactionRequest, EIP2930TransactionRequest,
    LegacyTransactionRequest, MaybeImpersonatedTransaction, TypedTransaction,
    TypedTransactionRequest,
};
use ethers_core::types::{
    transaction::{
        eip2718::TypedTransaction as EthersTypedTransactionRequest, optimism::DepositTransaction,
    },
    Address, Eip1559TransactionRequest as EthersEip1559TransactionRequest,
    Eip2930TransactionRequest as EthersEip2930TransactionRequest, NameOrAddress,
>>>>>>> f0166ccf
    Transaction as EthersTransaction, TransactionRequest as EthersLegacyTransactionRequest,
    TransactionRequest, H256, U256, U64,
};
use foundry_utils::types::{ToAlloy, ToEthers};

pub fn to_alloy_proof(proof: AccountProof) -> alloy_rpc_types::EIP1186AccountProofResponse {
    alloy_rpc_types::EIP1186AccountProofResponse {
        address: proof.address.to_alloy(),
        account_proof: proof.account_proof.into_iter().map(|b| b.0.into()).collect(),
        balance: proof.balance.to_alloy(),
        code_hash: proof.code_hash.to_alloy(),
        nonce: proof.nonce.to_alloy().to::<rU64>(),
        storage_hash: proof.storage_hash.to_alloy(),
        storage_proof: proof.storage_proof.iter().map(to_alloy_storage_proof).collect(),
    }
}

pub fn to_alloy_storage_proof(proof: &StorageProof) -> alloy_rpc_types::EIP1186StorageProof {
    alloy_rpc_types::EIP1186StorageProof {
        key: rU256::from_be_bytes(proof.key.to_alloy().0).into(),
        proof: proof.proof.iter().map(|b| b.clone().0.into()).collect(),
        value: proof.value.to_alloy(),
    }
}

pub fn to_internal_tx_request(request: &AlloyTransactionRequest) -> EthTransactionRequest {
    EthTransactionRequest {
        from: request.from.map(|a| a.to_ethers()),
        to: request.to.map(|a| a.to_ethers()),
        gas_price: request.gas_price.map(|g| alloy_primitives::U256::from(g).to_ethers()),
        max_fee_per_gas: request
            .max_fee_per_gas
            .map(|g| alloy_primitives::U256::from(g).to_ethers()),
        max_priority_fee_per_gas: request
            .max_priority_fee_per_gas
            .map(|g| alloy_primitives::U256::from(g).to_ethers()),
        gas: request.gas.map(|g| g.to_ethers()),
        value: request.value.map(|v| v.to_ethers()),
        data: request.data.clone().map(|b| b.clone().0.into()),
        nonce: request.nonce.map(|n| n.to::<u64>().into()),
        chain_id: None,
        access_list: request.access_list.clone().map(|a| to_ethers_access_list(a.clone()).0),
        transaction_type: request.transaction_type.map(|t| t.to::<u64>().into()),
    }
}

pub fn call_to_internal_tx_request(request: &CallRequest) -> EthTransactionRequest {
    EthTransactionRequest {
        from: request.from.map(|a| a.to_ethers()),
        to: request.to.map(|a| a.to_ethers()),
        gas_price: request.gas_price.map(|g| alloy_primitives::U256::from(g).to_ethers()),
        max_fee_per_gas: request
            .max_fee_per_gas
            .map(|g| alloy_primitives::U256::from(g).to_ethers()),
        max_priority_fee_per_gas: request
            .max_priority_fee_per_gas
            .map(|g| alloy_primitives::U256::from(g).to_ethers()),
        gas: request.gas.map(|g| g.to_ethers()),
        value: request.value.map(|v| v.to_ethers()),
        data: request.input.unique_input().unwrap().map(|b| b.clone().0.into()),
        nonce: request.nonce.map(|n| n.to::<u64>().into()),
        chain_id: request.chain_id.map(|c| c.to::<u64>().into()),
        access_list: request.access_list.clone().map(|a| to_ethers_access_list(a.clone()).0),
        transaction_type: request.transaction_type.map(|t| t.to::<u64>().into()),
    }
}

pub fn to_ethers_access_list(access_list: AlloyAccessList) -> AccessList {
    AccessList(
        access_list
            .0
            .into_iter()
            .map(|item| AccessListItem {
                address: item.address.to_ethers(),
                storage_keys: item
                    .storage_keys
                    .into_iter()
                    .map(|k| {
                        BigEndianHash::from_uint(&U256::from_big_endian(k.to_ethers().as_bytes()))
                    })
                    .collect(),
            })
            .collect(),
    )
}

pub fn from_ethers_access_list(access_list: AccessList) -> AlloyAccessList {
    AlloyAccessList(access_list.0.into_iter().map(ToAlloy::to_alloy).collect())
}

pub fn to_ethers_state_override(ov: StateOverride) -> EthStateOverride {
    ov.into_iter()
        .map(|(addr, o)| (addr.to_ethers(), AccountOverride {
           nonce: o.nonce.map(|n| n.to::<u64>()),
           balance: o.balance.map(|b| b.to_ethers()),
           code: o.code.map(|c| c.0.into()),
           state_diff: o.state_diff.map(|s| s.into_iter().map(|(k, v)| (k.to_ethers(), H256::from_uint(&v.to_ethers()))).collect()),
           state: o.state.map(|s| s.into_iter().map(|(k, v)| (k.to_ethers(), H256::from_uint(&v.to_ethers()))).collect()),
        })).collect()
}

pub fn to_alloy_state_override(ov: EthStateOverride) -> StateOverride {
    ov.into_iter()
        .map(|(addr, o)| (addr.to_alloy(), AlloyAccountOverride {
           nonce: o.nonce.map(rU64::from),
           balance: o.balance.map(|b| b.to_alloy()),
           code: o.code.map(|c| c.0.into()),
           state_diff: o.state_diff.map(|s| s.into_iter().map(|(k, v)| (k.to_alloy(), rU256::from_be_bytes(v.to_alloy().0))).collect()),
           state: o.state.map(|s| s.into_iter().map(|(k, v)| (k.to_alloy(), rU256::from_be_bytes(v.to_alloy().0))).collect()),
        })).collect()
}

impl From<TypedTransactionRequest> for EthersTypedTransactionRequest {
    fn from(tx: TypedTransactionRequest) -> Self {
        match tx {
            TypedTransactionRequest::Legacy(tx) => {
                let LegacyTransactionRequest {
                    nonce,
                    gas_price,
                    gas_limit,
                    kind,
                    value,
                    input,
                    chain_id,
                } = tx;
                EthersTypedTransactionRequest::Legacy(EthersLegacyTransactionRequest {
                    from: None,
                    to: kind.as_call().cloned().map(Into::into),
                    gas: Some(gas_limit),
                    gas_price: Some(gas_price),
                    value: Some(value),
                    data: Some(input),
                    nonce: Some(nonce),
                    chain_id: chain_id.map(Into::into),
                })
            }
            TypedTransactionRequest::EIP2930(tx) => {
                let EIP2930TransactionRequest {
                    chain_id,
                    nonce,
                    gas_price,
                    gas_limit,
                    kind,
                    value,
                    input,
                    access_list,
                } = tx;
                EthersTypedTransactionRequest::Eip2930(EthersEip2930TransactionRequest {
                    tx: EthersLegacyTransactionRequest {
                        from: None,
                        to: kind.as_call().cloned().map(Into::into),
                        gas: Some(gas_limit),
                        gas_price: Some(gas_price),
                        value: Some(value),
                        data: Some(input),
                        nonce: Some(nonce),
                        chain_id: Some(chain_id.into()),
                    },
                    access_list: access_list.into(),
                })
            }
            TypedTransactionRequest::EIP1559(tx) => {
                let EIP1559TransactionRequest {
                    chain_id,
                    nonce,
                    max_priority_fee_per_gas,
                    max_fee_per_gas,
                    gas_limit,
                    kind,
                    value,
                    input,
                    access_list,
                } = tx;
                EthersTypedTransactionRequest::Eip1559(EthersEip1559TransactionRequest {
                    from: None,
                    to: kind.as_call().cloned().map(Into::into),
                    gas: Some(gas_limit),
                    value: Some(value),
                    data: Some(input),
                    nonce: Some(nonce),
                    access_list: access_list.into(),
                    max_priority_fee_per_gas: Some(max_priority_fee_per_gas),
                    max_fee_per_gas: Some(max_fee_per_gas),
                    chain_id: Some(chain_id.into()),
                })
            }
            TypedTransactionRequest::Deposit(tx) => {
                let DepositTransactionRequest {
                    source_hash,
                    from,
                    kind,
                    mint,
                    value,
                    gas_limit,
                    is_system_tx,
                    input,
                } = tx;
                EthersTypedTransactionRequest::DepositTransaction(DepositTransaction {
                    tx: TransactionRequest {
                        from: Some(from),
                        to: kind.as_call().cloned().map(Into::into),
                        gas: Some(gas_limit),
                        value: Some(value),
                        data: Some(input),
                        gas_price: Some(0.into()),
                        nonce: Some(0.into()),
                        chain_id: None,
                    },
                    source_hash,
                    mint: Some(mint),
                    is_system_tx,
                })
            }
        }
    }
}

fn to_ethers_transaction_with_hash_and_sender(
    transaction: TypedTransaction,
    hash: H256,
    from: Address,
) -> EthersTransaction {
    match transaction {
        TypedTransaction::Legacy(t) => EthersTransaction {
            hash,
            nonce: t.nonce,
            block_hash: None,
            block_number: None,
            transaction_index: None,
            from,
            to: None,
            value: t.value,
            gas_price: Some(t.gas_price),
            max_fee_per_gas: Some(t.gas_price),
            max_priority_fee_per_gas: Some(t.gas_price),
            gas: t.gas_limit,
            input: t.input.clone(),
            chain_id: t.chain_id().map(Into::into),
            v: t.signature.v.into(),
            r: t.signature.r,
            s: t.signature.s,
            access_list: None,
            transaction_type: None,
            source_hash: H256::zero(),
            mint: None,
            is_system_tx: false,
            other: Default::default(),
        },
        TypedTransaction::EIP2930(t) => EthersTransaction {
            hash,
            nonce: t.nonce,
            block_hash: None,
            block_number: None,
            transaction_index: None,
            from,
            to: None,
            value: t.value,
            gas_price: Some(t.gas_price),
            max_fee_per_gas: Some(t.gas_price),
            max_priority_fee_per_gas: Some(t.gas_price),
            gas: t.gas_limit,
            input: t.input.clone(),
            chain_id: Some(t.chain_id.into()),
            v: U64::from(t.odd_y_parity as u8),
            r: U256::from(t.r.as_bytes()),
            s: U256::from(t.s.as_bytes()),
            access_list: Some(t.access_list),
            transaction_type: Some(1u64.into()),
            source_hash: H256::zero(),
            mint: None,
            is_system_tx: false,
            other: Default::default(),
        },
        TypedTransaction::EIP1559(t) => EthersTransaction {
            hash,
            nonce: t.nonce,
            block_hash: None,
            block_number: None,
            transaction_index: None,
            from,
            to: None,
            value: t.value,
            gas_price: None,
            max_fee_per_gas: Some(t.max_fee_per_gas),
            max_priority_fee_per_gas: Some(t.max_priority_fee_per_gas),
            gas: t.gas_limit,
            input: t.input.clone(),
            chain_id: Some(t.chain_id.into()),
            v: U64::from(t.odd_y_parity as u8),
            r: U256::from(t.r.as_bytes()),
            s: U256::from(t.s.as_bytes()),
            access_list: Some(t.access_list),
            transaction_type: Some(2u64.into()),
            source_hash: H256::zero(),
            mint: None,
            is_system_tx: false,
            other: Default::default(),
        },
        TypedTransaction::Deposit(t) => EthersTransaction {
            hash,
            nonce: t.nonce,
            block_hash: None,
            block_number: None,
            transaction_index: None,
            from,
            to: None,
            value: t.value,
            gas_price: Some(0.into()),
            max_fee_per_gas: Some(0.into()),
            max_priority_fee_per_gas: Some(0.into()),
            gas: t.gas_limit,
            input: t.input.clone(),
            chain_id: t.chain_id().map(Into::into),
            v: 0.into(),
            r: 0.into(),
            s: 0.into(),
            access_list: None,
            transaction_type: Some(126u64.into()),
            source_hash: t.source_hash,
            mint: Some(t.mint),
            is_system_tx: t.is_system_tx,
            other: Default::default(),
        },
    }
}

fn to_alloy_transaction_with_hash_and_sender(
    transaction: TypedTransaction,
    hash: H256,
    from: Address,
) -> AlloyTransaction {
    match transaction {
        TypedTransaction::Legacy(t) => AlloyTransaction {
            hash: hash.to_alloy(),
            nonce: t.nonce.to_alloy().to::<rU64>(),
            block_hash: None,
            block_number: None,
            transaction_index: None,
            from: from.to_alloy(),
            to: None,
            value: t.value.to_alloy(),
            gas_price: Some(t.gas_price.to_alloy().to::<rU128>()),
            max_fee_per_gas: Some(t.gas_price.to_alloy().to::<rU128>()),
            max_priority_fee_per_gas: Some(t.gas_price.to_alloy().to::<rU128>()),
            gas: t.gas_limit.to_alloy(),
            input: t.input.clone().0.into(),
            chain_id: t.chain_id().map(rU64::from),
            signature: Some(Signature {
                r: t.signature.r.to_alloy(),
                s: t.signature.s.to_alloy(),
                v: rU256::from(t.signature.v),
                y_parity: None,
            }),
            access_list: None,
            transaction_type: None,
            max_fee_per_blob_gas: None,
            blob_versioned_hashes: vec![],
        },
        TypedTransaction::EIP2930(t) => AlloyTransaction {
            hash: hash.to_alloy(),
            nonce: t.nonce.to_alloy().to::<rU64>(),
            block_hash: None,
            block_number: None,
            transaction_index: None,
            from: from.to_alloy(),
            to: None,
            value: t.value.to_alloy(),
            gas_price: Some(t.gas_price.to_alloy().to::<rU128>()),
            max_fee_per_gas: Some(t.gas_price.to_alloy().to::<rU128>()),
            max_priority_fee_per_gas: Some(t.gas_price.to_alloy().to::<rU128>()),
            gas: t.gas_limit.to_alloy(),
            input: t.input.clone().0.into(),
            chain_id: Some(rU64::from(t.chain_id)),
            signature: Some(Signature {
                r: rU256::from_be_bytes(t.r.to_alloy().0),
                s: rU256::from_be_bytes(t.s.to_alloy().0),
                v: rU256::from(t.odd_y_parity as u8),
                y_parity: Some(t.odd_y_parity.into()),
            }),
            access_list: Some(from_ethers_access_list(t.access_list).0),
            transaction_type: Some(rU64::from(1)),
            max_fee_per_blob_gas: None,
            blob_versioned_hashes: vec![],
        },
        TypedTransaction::EIP1559(t) => AlloyTransaction {
            hash: hash.to_alloy(),
            nonce: t.nonce.to_alloy().to::<rU64>(),
            block_hash: None,
            block_number: None,
            transaction_index: None,
            from: from.to_alloy(),
            to: None,
            value: t.value.to_alloy(),
            gas_price: None,
            max_fee_per_gas: Some(t.max_fee_per_gas.to_alloy().to::<rU128>()),
            max_priority_fee_per_gas: Some(t.max_priority_fee_per_gas.to_alloy().to::<rU128>()),
            gas: t.gas_limit.to_alloy(),
            input: t.input.clone().0.into(),
            chain_id: Some(rU64::from(t.chain_id)),
            signature: Some(Signature {
                r: rU256::from_be_bytes(t.r.to_alloy().0),
                s: rU256::from_be_bytes(t.s.to_alloy().0),
                v: rU256::from(t.odd_y_parity as u8),
                y_parity: Some(t.odd_y_parity.into()),
            }),
            access_list: Some(from_ethers_access_list(t.access_list).0),
            transaction_type: Some(rU64::from(2)),
            max_fee_per_blob_gas: None,
            blob_versioned_hashes: vec![],
        },
    }
}

impl From<TypedTransaction> for EthersTransaction {
    fn from(transaction: TypedTransaction) -> Self {
        let hash = transaction.hash();
        let sender = transaction.recover().unwrap_or_default();
        to_ethers_transaction_with_hash_and_sender(transaction, hash, sender)
    }
}

impl From<MaybeImpersonatedTransaction> for EthersTransaction {
    fn from(transaction: MaybeImpersonatedTransaction) -> Self {
        let hash = transaction.hash();
        let sender = transaction.recover().unwrap_or_default();
        to_ethers_transaction_with_hash_and_sender(transaction.into(), hash, sender)
    }
}

impl From<MaybeImpersonatedTransaction> for AlloyTransaction {
    fn from(transaction: MaybeImpersonatedTransaction) -> Self {
        let hash = transaction.hash();
        let sender = transaction.recover().unwrap_or_default();

        to_alloy_transaction_with_hash_and_sender(transaction.into(), hash, sender)
    }
}

impl From<TransactionRequest> for EthTransactionRequest {
    fn from(req: TransactionRequest) -> Self {
        let TransactionRequest { from, to, gas, gas_price, value, data, nonce, chain_id, .. } = req;
        EthTransactionRequest {
            from,
            to: to.and_then(|to| match to {
                NameOrAddress::Name(_) => None,
                NameOrAddress::Address(to) => Some(to),
            }),
            gas_price,
            max_fee_per_gas: None,
            max_priority_fee_per_gas: None,
            gas,
            value,
            data,
            nonce,
            chain_id,
            access_list: None,
            transaction_type: None,
            optimism_fields: None,
        }
    }
}

impl From<EthTransactionRequest> for TransactionRequest {
    fn from(req: EthTransactionRequest) -> Self {
        let EthTransactionRequest { from, to, gas_price, gas, value, data, nonce, .. } = req;
        TransactionRequest {
            from,
            to: to.map(NameOrAddress::Address),
            gas,
            gas_price,
            value,
            data,
            nonce,
            chain_id: None,
        }
    }
}<|MERGE_RESOLUTION|>--- conflicted
+++ resolved
@@ -1,12 +1,12 @@
 //! ethers compatibility, this is mainly necessary so we can use all of `ethers` signers
 
 use super::EthTransactionRequest;
-<<<<<<< HEAD
 use crate::eth::{
     proof::AccountProof,
     transaction::{
         EIP1559TransactionRequest, EIP2930TransactionRequest, LegacyTransactionRequest,
         MaybeImpersonatedTransaction, TypedTransaction, TypedTransactionRequest,
+        DepositTransactionRequest,
     }, state::{StateOverride as EthStateOverride, AccountOverride},
 };
 use alloy_primitives::{U128 as rU128, U256 as rU256, U64 as rU64};
@@ -17,27 +17,14 @@
 use ethers_core::types::{
     transaction::{
         eip2718::TypedTransaction as EthersTypedTransactionRequest,
-        eip2930::{AccessList, AccessListItem},
+        eip2930::{AccessList, AccessListItem}, optimism::DepositTransaction,
     },
     Address, BigEndianHash, Eip1559TransactionRequest as EthersEip1559TransactionRequest,
     Eip2930TransactionRequest as EthersEip2930TransactionRequest, NameOrAddress, StorageProof,
-=======
-use crate::eth::transaction::{
-    DepositTransactionRequest, EIP1559TransactionRequest, EIP2930TransactionRequest,
-    LegacyTransactionRequest, MaybeImpersonatedTransaction, TypedTransaction,
-    TypedTransactionRequest,
-};
-use ethers_core::types::{
-    transaction::{
-        eip2718::TypedTransaction as EthersTypedTransactionRequest, optimism::DepositTransaction,
-    },
-    Address, Eip1559TransactionRequest as EthersEip1559TransactionRequest,
-    Eip2930TransactionRequest as EthersEip2930TransactionRequest, NameOrAddress,
->>>>>>> f0166ccf
     Transaction as EthersTransaction, TransactionRequest as EthersLegacyTransactionRequest,
     TransactionRequest, H256, U256, U64,
 };
-use foundry_utils::types::{ToAlloy, ToEthers};
+use foundry_common::types::{ToAlloy, ToEthers};
 
 pub fn to_alloy_proof(proof: AccountProof) -> alloy_rpc_types::EIP1186AccountProofResponse {
     alloy_rpc_types::EIP1186AccountProofResponse {
@@ -77,6 +64,8 @@
         chain_id: None,
         access_list: request.access_list.clone().map(|a| to_ethers_access_list(a.clone()).0),
         transaction_type: request.transaction_type.map(|t| t.to::<u64>().into()),
+        // TODO: Should this be none?
+        optimism_fields: None,
     }
 }
 
@@ -98,6 +87,8 @@
         chain_id: request.chain_id.map(|c| c.to::<u64>().into()),
         access_list: request.access_list.clone().map(|a| to_ethers_access_list(a.clone()).0),
         transaction_type: request.transaction_type.map(|t| t.to::<u64>().into()),
+        // TODO: Should this be none?
+        optimism_fields: None,
     }
 }
 
@@ -444,6 +435,27 @@
             max_fee_per_blob_gas: None,
             blob_versioned_hashes: vec![],
         },
+        TypedTransaction::Deposit(t) => AlloyTransaction {
+            hash: hash.to_alloy(),
+            nonce: t.nonce.to_alloy().to::<rU64>(),
+            block_hash: None,
+            block_number: None,
+            transaction_index: None,
+            from: from.to_alloy(),
+            to: None,
+            value: t.value.to_alloy(),
+            gas_price: None,
+            max_fee_per_gas: None,
+            max_priority_fee_per_gas: None,
+            gas: t.gas_limit.to_alloy(),
+            input: t.input.clone().0.into(),
+            chain_id: t.chain_id().map(rU64::from),
+            signature: None,
+            access_list: None,
+            transaction_type: None,
+            max_fee_per_blob_gas: None,
+            blob_versioned_hashes: vec![],
+        }
     }
 }
 
