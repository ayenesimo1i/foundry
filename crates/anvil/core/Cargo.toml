[package]
name = "anvil-core"

version.workspace = true
edition.workspace = true
rust-version.workspace = true
authors.workspace = true
license.workspace = true
homepage.workspace = true
repository.workspace = true

[dependencies]
foundry-common.workspace = true
foundry-evm.workspace = true
<<<<<<< HEAD
foundry-utils.workspace = true
foundry-common.workspace = true
revm = { workspace = true, default-features = false, features = ["std", "serde", "memory_limit"] }

alloy-primitives = { workspace = true, features = ["serde"] }
alloy-rpc-types = { workspace = true }
ethers-core.workspace = true
=======

alloy-primitives = { workspace = true, features = ["serde"] }
revm = { workspace = true, default-features = false, features = ["std", "serde", "memory_limit"] }
ethers-core = { workspace = true, features = ["optimism"] }
# theses are not used by anvil-core, but are required by ethers, because pulled in via foundry-common
ethers-contract = { workspace = true, features = ["optimism"] }
ethers-providers = { workspace = true, features = ["optimism"] }
ethers-middleware = { workspace = true, features = ["optimism"] }

>>>>>>> f0166ccf
serde = { workspace = true, optional = true }
serde_json.workspace = true
bytes = { version = "1.4" }
open-fastrlp = { version = "0.1.4", optional = true }

# trie
hash-db = { version = "0.15", default-features = false }
hash256-std-hasher = { version = "0.15", default-features = false }
triehash = { version = "0.8", default-features = false }
reference-trie = "0.25"
keccak-hasher = "0.15"

[dev-dependencies]
anvil-core = { path = ".", features = ["serde"] }

[features]
default = ["serde"]
impersonated-tx = []
fastrlp = ["dep:open-fastrlp"]
serde = ["dep:serde"]<|MERGE_RESOLUTION|>--- conflicted
+++ resolved
@@ -12,25 +12,16 @@
 [dependencies]
 foundry-common.workspace = true
 foundry-evm.workspace = true
-<<<<<<< HEAD
-foundry-utils.workspace = true
-foundry-common.workspace = true
 revm = { workspace = true, default-features = false, features = ["std", "serde", "memory_limit"] }
 
 alloy-primitives = { workspace = true, features = ["serde"] }
 alloy-rpc-types = { workspace = true }
-ethers-core.workspace = true
-=======
-
-alloy-primitives = { workspace = true, features = ["serde"] }
-revm = { workspace = true, default-features = false, features = ["std", "serde", "memory_limit"] }
 ethers-core = { workspace = true, features = ["optimism"] }
 # theses are not used by anvil-core, but are required by ethers, because pulled in via foundry-common
 ethers-contract = { workspace = true, features = ["optimism"] }
 ethers-providers = { workspace = true, features = ["optimism"] }
 ethers-middleware = { workspace = true, features = ["optimism"] }
 
->>>>>>> f0166ccf
 serde = { workspace = true, optional = true }
 serde_json.workspace = true
 bytes = { version = "1.4" }
