[workspace]
members = [
    "crates/anvil/",
    "crates/anvil/core/",
    "crates/anvil/rpc/",
    "crates/anvil/server/",
    "crates/cast/",
    "crates/cheatcodes/",
    "crates/cheatcodes/spec/",
    "crates/chisel/",
    "crates/cli/",
    "crates/common/",
    "crates/config/",
    "crates/debugger/",
    "crates/doc/",
    "crates/evm/core/",
    "crates/evm/coverage/",
    "crates/evm/evm/",
    "crates/evm/fuzz/",
    "crates/evm/traces/",
    "crates/fmt/",
    "crates/forge/",
    "crates/macros/",
    "crates/test-utils/",
]
resolver = "2"

[workspace.package]
version = "0.2.0"
edition = "2021"
rust-version = "1.74" # Remember to update clippy.toml as well
authors = ["Foundry Contributors"]
license = "MIT OR Apache-2.0"
homepage = "https://github.com/foundry-rs/foundry"
repository = "https://github.com/foundry-rs/foundry"
exclude = ["benches/", "tests/", "test-data/", "testdata/"]

# Speed up compilation time for dev builds by reducing emitted debug info.
# NOTE: Debuggers may provide less useful information with this setting.
# Uncomment this section if you're using a debugger.
[profile.dev]
debug = 1

# Speed up tests and dev build.
[profile.dev.package]
# Solc and artifacts
foundry-compilers.opt-level = 3
solang-parser.opt-level = 3
serde_json.opt-level = 3

# EVM
alloy-primitives.opt-level = 3
alloy-sol-types.opt-level = 3
hashbrown.opt-level = 3
keccak.opt-level = 3
revm-interpreter.opt-level = 3
revm-precompile.opt-level = 3
revm-primitives.opt-level = 3
revm.opt-level = 3
ruint.opt-level = 3
sha2.opt-level = 3
sha3.opt-level = 3
tiny-keccak.opt-level = 3

# keystores
scrypt.opt-level = 3

# forking
axum.opt-level = 3

# Local "release" mode, more optimized than dev but much faster to compile than release.
[profile.local]
inherits = "dev"
opt-level = 1
strip = "debuginfo"
panic = "abort"
codegen-units = 16

# Like release, but with full debug symbols and with stack unwinds. Useful for e.g. `perf`.
[profile.debug-fast]
inherits = "release"
debug = true
strip = "none"
panic = "unwind"
incremental = false

# Optimized release profile.
[profile.release]
opt-level = 3
debug = "line-tables-only"
lto = "fat"
strip = "debuginfo"
panic = "abort"
codegen-units = 1

# Override packages which aren't perf-sensitive for faster compilation speed.
[profile.release.package]
mdbook.opt-level = 1
protobuf.opt-level = 1
rusoto_core.opt-level = 1
rusoto_credential.opt-level = 1
rusoto_kms.opt-level = 1
toml_edit.opt-level = 1
trezor-client.opt-level = 1

[workspace.dependencies]
anvil = { path = "crates/anvil" }
cast = { path = "crates/cast" }
chisel = { path = "crates/chisel" }
forge = { path = "crates/forge" }

forge-doc = { path = "crates/doc" }
forge-fmt = { path = "crates/fmt" }
foundry-cheatcodes = { path = "crates/cheatcodes" }
foundry-cheatcodes-spec = { path = "crates/cheatcodes/spec" }
foundry-cli = { path = "crates/cli" }
foundry-common = { path = "crates/common" }
foundry-config = { path = "crates/config" }
foundry-debugger = { path = "crates/debugger" }
foundry-evm = { path = "crates/evm/evm" }
foundry-evm-core = { path = "crates/evm/core" }
foundry-evm-coverage = { path = "crates/evm/coverage" }
foundry-evm-fuzz = { path = "crates/evm/fuzz" }
foundry-evm-traces = { path = "crates/evm/traces" }
foundry-macros = { path = "crates/macros" }
foundry-test-utils = { path = "crates/test-utils" }

# solc & compilation utilities
foundry-block-explorers = { version = "0.2.3", default-features = false }
foundry-compilers = { version = "0.3.4", default-features = false }

## revm
# no default features to avoid c-kzg
revm = { version = "3", default-features = false }
revm-primitives = { version = "1", default-features = false }
revm-inspectors = { git = "https://github.com/paradigmxyz/evm-inspectors", rev = "e90052361276aebcdc67cb24d8e2c4d907b6d299", default-features = false }

## ethers
ethers = { version = "2.0", default-features = false }
ethers-core = { version = "2.0", default-features = false }
ethers-contract = { version = "2.0", default-features = false }
ethers-contract-abigen = { version = "2.0", default-features = false }
ethers-providers = { version = "2.0", default-features = false }
ethers-signers = { version = "2.0", default-features = false }
ethers-middleware = { version = "2.0", default-features = false }
ethers-solc = { version = "2.0", default-features = false }

## alloy
alloy-consensus = { git = "https://github.com/alloy-rs/alloy" }
alloy-contract = { git = "https://github.com/alloy-rs/alloy" }
alloy-eips = { git = "https://github.com/alloy-rs/alloy" }
alloy-genesis = { git = "https://github.com/alloy-rs/alloy" }
alloy-json-rpc = { git = "https://github.com/alloy-rs/alloy" }
alloy-network = { git = "https://github.com/alloy-rs/alloy" }
alloy-node-bindings = { git = "https://github.com/alloy-rs/alloy" }
alloy-providers = { git = "https://github.com/alloy-rs/alloy" }
alloy-pubsub = { git = "https://github.com/alloy-rs/alloy" }
alloy-rpc-client = { git = "https://github.com/alloy-rs/alloy" }
alloy-rpc-trace-types = { git = "https://github.com/alloy-rs/alloy" }
alloy-rpc-types = { git = "https://github.com/alloy-rs/alloy" }
alloy-signer = { git = "https://github.com/alloy-rs/alloy" }
alloy-transport = { git = "https://github.com/alloy-rs/alloy" }
alloy-transport-http = { git = "https://github.com/alloy-rs/alloy" }
alloy-transport-ipc = { git = "https://github.com/alloy-rs/alloy" }
alloy-transport-ws = { git = "https://github.com/alloy-rs/alloy" }
<<<<<<< HEAD
alloy-primitives = "0.6"
alloy-dyn-abi = "0.6"
alloy-json-abi = "0.6"
alloy-sol-types = "0.6"
=======
alloy-primitives = { version ="0.6.2", features = ["getrandom"] }
alloy-dyn-abi = "0.6.2"
alloy-json-abi = "0.6.2"
alloy-sol-types = "0.6.2"
>>>>>>> ff391b5f
syn-solidity = "0.6.0"
alloy-chains = "0.1"

alloy-rlp = "0.3.3"
solang-parser = "=0.3.3"

## misc
chrono = { version = "0.4", default-features = false, features = ["clock", "std"] }
color-eyre = "0.6"
derive_more = "0.99"
eyre = "0.6"
hex = { package = "const-hex", version = "1.6", features = ["hex"] }
itertools = "0.11"
jsonpath_lib = "0.3"
pretty_assertions = "1.4"
protobuf = "=3.2.0"
rand = "0.8"
serde = { version = "1.0", features = ["derive"] }
serde_json = { version = "1.0", features = ["arbitrary_precision"] }
base64 = "0.21"
strum = "0.26"
toml = "0.8"
tracing = "0.1"
tracing-subscriber = "0.3"
evm-disassembler = "0.4"
# TODO: bumping to >=0.13.2 breaks ecrecover: https://github.com/foundry-rs/foundry/pull/6969
# TODO: unpin on next revm release: https://github.com/bluealloy/revm/pull/870
k256 = "=0.13.1"

axum = "0.6"
hyper = "0.14"
tower = "0.4"
tower-http = "0.4"

#[patch."https://github.com/gakonst/ethers-rs"]
#ethers = { path = "../ethers-rs/ethers" }
#ethers-addressbook = { path = "../ethers-rs/ethers-addressbook" }
#ethers-contract = { path = "../ethers-rs/ethers-contract" }
#ethers-contract-abigen = { path = "../ethers-rs/ethers-contract/ethers-contract-abigen" }
#ethers-core = { path = "../ethers-rs/ethers-core" }
#ethers-etherscan = { path = "../ethers-rs/ethers-etherscan" }
#ethers-middleware = { path = "../ethers-rs/ethers-middleware" }
#ethers-providers = { path = "../ethers-rs/ethers-providers" }
#ethers-signers = { path = "../ethers-rs/ethers-signers" }
#ethers-solc = { path = "../ethers-rs/ethers-solc" }

[patch.crates-io]
ethers = { git = "https://github.com/gakonst/ethers-rs", rev = "f0e5b194f09c533feb10d1a686ddb9e5946ec107" }
ethers-core = { git = "https://github.com/gakonst/ethers-rs", rev = "f0e5b194f09c533feb10d1a686ddb9e5946ec107" }
ethers-contract = { git = "https://github.com/gakonst/ethers-rs", rev = "f0e5b194f09c533feb10d1a686ddb9e5946ec107" }
ethers-contract-abigen = { git = "https://github.com/gakonst/ethers-rs", rev = "f0e5b194f09c533feb10d1a686ddb9e5946ec107" }
ethers-providers = { git = "https://github.com/gakonst/ethers-rs", rev = "f0e5b194f09c533feb10d1a686ddb9e5946ec107" }
ethers-signers = { git = "https://github.com/gakonst/ethers-rs", rev = "f0e5b194f09c533feb10d1a686ddb9e5946ec107" }
ethers-middleware = { git = "https://github.com/gakonst/ethers-rs", rev = "f0e5b194f09c533feb10d1a686ddb9e5946ec107" }
ethers-solc = { git = "https://github.com/gakonst/ethers-rs", rev = "f0e5b194f09c533feb10d1a686ddb9e5946ec107" }

alloy-sol-types = { git = "https://github.com/alloy-rs/core", rev = "18b0509950c90d9ec38f25913b692ae4cdd6f227" }
alloy-dyn-abi = { git = "https://github.com/alloy-rs/core", rev = "18b0509950c90d9ec38f25913b692ae4cdd6f227" }
alloy-json-abi = { git = "https://github.com/alloy-rs/core", rev = "18b0509950c90d9ec38f25913b692ae4cdd6f227" }
alloy-primitives = { git = "https://github.com/alloy-rs/core", rev = "18b0509950c90d9ec38f25913b692ae4cdd6f227" }

revm = { git = "https://github.com/bluealloy/revm", branch = "reth_freeze" }
revm-primitives = { git = "https://github.com/bluealloy/revm", branch = "reth_freeze" }
revm-interpreter = { git = "https://github.com/bluealloy/revm", branch = "reth_freeze" }
revm-precompile = { git = "https://github.com/bluealloy/revm", branch = "reth_freeze" }<|MERGE_RESOLUTION|>--- conflicted
+++ resolved
@@ -163,17 +163,10 @@
 alloy-transport-http = { git = "https://github.com/alloy-rs/alloy" }
 alloy-transport-ipc = { git = "https://github.com/alloy-rs/alloy" }
 alloy-transport-ws = { git = "https://github.com/alloy-rs/alloy" }
-<<<<<<< HEAD
 alloy-primitives = "0.6"
 alloy-dyn-abi = "0.6"
 alloy-json-abi = "0.6"
 alloy-sol-types = "0.6"
-=======
-alloy-primitives = { version ="0.6.2", features = ["getrandom"] }
-alloy-dyn-abi = "0.6.2"
-alloy-json-abi = "0.6.2"
-alloy-sol-types = "0.6.2"
->>>>>>> ff391b5f
 syn-solidity = "0.6.0"
 alloy-chains = "0.1"
 
