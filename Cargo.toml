[workspace]
members = [
    "crates/anvil/",
    "crates/anvil/core/",
    "crates/anvil/rpc/",
    "crates/anvil/server/",
    "crates/cast/",
    "crates/cheatcodes/",
    "crates/cheatcodes/spec/",
    "crates/chisel/",
    "crates/cli/",
    "crates/common/",
    "crates/config/",
    "crates/debugger/",
    "crates/doc/",
    "crates/evm/core/",
    "crates/evm/coverage/",
    "crates/evm/evm/",
    "crates/evm/fuzz/",
    "crates/evm/traces/",
    "crates/fmt/",
    "crates/forge/",
    "crates/macros/",
    "crates/test-utils/",
]
resolver = "2"

[workspace.package]
version = "0.2.0"
edition = "2021"
# Remember to update clippy.toml as well
rust-version = "1.76"
authors = ["Foundry Contributors"]
license = "MIT OR Apache-2.0"
homepage = "https://github.com/foundry-rs/foundry"
repository = "https://github.com/foundry-rs/foundry"
exclude = ["benches/", "tests/", "test-data/", "testdata/"]

# Speed up compilation time for dev builds by reducing emitted debug info.
# NOTE: Debuggers may provide less useful information with this setting.
# Uncomment this section if you're using a debugger.
[profile.dev]
debug = 1

# Speed up tests and dev build.
[profile.dev.package]
# Solc and artifacts
foundry-compilers.opt-level = 3
solang-parser.opt-level = 3
lalrpop-util.opt-level = 3
serde_json.opt-level = 3

# EVM
alloy-dyn-abi.opt-level = 3
alloy-json-abi.opt-level = 3
alloy-primitives.opt-level = 3
alloy-sol-type-parser.opt-level = 3
alloy-sol-types.opt-level = 3
hashbrown.opt-level = 3
keccak.opt-level = 3
revm-interpreter.opt-level = 3
revm-precompile.opt-level = 3
revm-primitives.opt-level = 3
revm.opt-level = 3
ruint.opt-level = 3
sha2.opt-level = 3
sha3.opt-level = 3
tiny-keccak.opt-level = 3
bitvec.opt-level = 3

# fuzzing
proptest.opt-level = 3
foundry-evm-fuzz.opt-level = 3

# forking
axum.opt-level = 3

# keystores
scrypt.opt-level = 3

# Local "release" mode, more optimized than dev but much faster to compile than release.
[profile.local]
inherits = "dev"
opt-level = 1
strip = "debuginfo"
panic = "abort"
codegen-units = 16

# Like release, but with full debug symbols and with stack unwinds. Useful for e.g. `perf`.
[profile.debug-fast]
inherits = "release"
debug = true
strip = "none"
panic = "unwind"
incremental = false

# Optimized release profile.
[profile.release]
opt-level = 3
debug = "line-tables-only"
lto = "fat"
strip = "debuginfo"
panic = "abort"
codegen-units = 1

# Override packages which aren't perf-sensitive for faster compilation speed.
[profile.release.package]
mdbook.opt-level = 1
protobuf.opt-level = 1
toml_edit.opt-level = 1
trezor-client.opt-level = 1

[workspace.dependencies]
anvil = { path = "crates/anvil" }
cast = { path = "crates/cast" }
chisel = { path = "crates/chisel" }
forge = { path = "crates/forge" }

forge-doc = { path = "crates/doc" }
forge-fmt = { path = "crates/fmt" }
forge-verify = { path = "crates/verify" }
forge-script = { path = "crates/script" }
foundry-cheatcodes = { path = "crates/cheatcodes" }
foundry-cheatcodes-spec = { path = "crates/cheatcodes/spec" }
foundry-cli = { path = "crates/cli" }
foundry-common = { path = "crates/common" }
foundry-config = { path = "crates/config" }
foundry-debugger = { path = "crates/debugger" }
foundry-evm = { path = "crates/evm/evm" }
foundry-evm-core = { path = "crates/evm/core" }
foundry-evm-coverage = { path = "crates/evm/coverage" }
foundry-evm-fuzz = { path = "crates/evm/fuzz" }
foundry-evm-traces = { path = "crates/evm/traces" }
foundry-macros = { path = "crates/macros" }
foundry-test-utils = { path = "crates/test-utils" }
foundry-wallets = { path = "crates/wallets" }
foundry-linking = { path = "crates/linking" }

# solc & compilation utilities
foundry-block-explorers = { version = "0.2.6", default-features = false }
<<<<<<< HEAD
foundry-compilers = { version = "0.3.16", default-features = false }
=======
foundry-compilers = { version = "0.3.17", default-features = false }
>>>>>>> 0a4d2462

## revm
# no default features to avoid c-kzg
revm = { version = "8", default-features = false }
revm-primitives = { version = "3", default-features = false }
revm-inspectors = { git = "https://github.com/paradigmxyz/evm-inspectors", rev = "413b892", features = [
    "serde",
] }

## ethers
ethers = { version = "2.0.14", default-features = false }
ethers-core = { version = "2.0.14", default-features = false }
ethers-contract = { version = "2.0.14", default-features = false }
ethers-contract-abigen = { version = "2.0.14", default-features = false }
ethers-providers = { version = "2.0.14", default-features = false }
ethers-signers = { version = "2.0.14", default-features = false }
ethers-middleware = { version = "2.0.14", default-features = false }

## alloy
alloy-consensus = { git = "https://github.com/alloy-rs/alloy", rev = "7629f79", default-features = false }
alloy-contract = { git = "https://github.com/alloy-rs/alloy", rev = "7629f79", default-features = false }
alloy-eips = { git = "https://github.com/alloy-rs/alloy", rev = "7629f79", default-features = false }
alloy-genesis = { git = "https://github.com/alloy-rs/alloy", rev = "7629f79", default-features = false }
alloy-json-rpc = { git = "https://github.com/alloy-rs/alloy", rev = "7629f79", default-features = false }
alloy-network = { git = "https://github.com/alloy-rs/alloy", rev = "7629f79", default-features = false }
alloy-node-bindings = { git = "https://github.com/alloy-rs/alloy", rev = "7629f79", default-features = false }
alloy-provider = { git = "https://github.com/alloy-rs/alloy", rev = "7629f79", default-features = false }
alloy-pubsub = { git = "https://github.com/alloy-rs/alloy", rev = "7629f79", default-features = false }
alloy-rpc-client = { git = "https://github.com/alloy-rs/alloy", rev = "7629f79", default-features = false }
alloy-rpc-types-trace = { git = "https://github.com/alloy-rs/alloy", rev = "7629f79", default-features = false }
alloy-rpc-types = { git = "https://github.com/alloy-rs/alloy", rev = "7629f79", default-features = false }
alloy-signer = { git = "https://github.com/alloy-rs/alloy", rev = "7629f79", default-features = false }
alloy-signer-wallet = { git = "https://github.com/alloy-rs/alloy", rev = "7629f79", default-features = false }
alloy-signer-aws = { git = "https://github.com/alloy-rs/alloy", rev = "7629f79", default-features = false }
alloy-signer-ledger = { git = "https://github.com/alloy-rs/alloy", rev = "7629f79", default-features = false }
alloy-signer-trezor = { git = "https://github.com/alloy-rs/alloy", rev = "7629f79", default-features = false }
alloy-transport = { git = "https://github.com/alloy-rs/alloy", rev = "7629f79", default-features = false }
alloy-transport-http = { git = "https://github.com/alloy-rs/alloy", rev = "7629f79", default-features = false }
alloy-transport-ipc = { git = "https://github.com/alloy-rs/alloy", rev = "7629f79", default-features = false }
alloy-transport-ws = { git = "https://github.com/alloy-rs/alloy", rev = "7629f79", default-features = false }
alloy-primitives = { version = "0.7.0", features = ["getrandom"] }
alloy-dyn-abi = "0.7.0"
alloy-json-abi = "0.7.0"
alloy-sol-types = "0.7.0"
syn-solidity = "0.7.0"
alloy-chains = "0.1"
alloy-trie = "0.3.1"
alloy-rlp = "0.3.3"
solang-parser = "=0.3.3"

## misc
arrayvec = "0.7"
base64 = "0.22"
chrono = { version = "0.4", default-features = false, features = [
    "clock",
    "std",
] }
color-eyre = "0.6"
derive_more = "0.99"
evm-disassembler = "0.5"
eyre = "0.6"
hex = { package = "const-hex", version = "1.6", features = ["hex"] }
itertools = "0.12"
jsonpath_lib = "0.3"
k256 = "0.13"
pretty_assertions = "1.4"
rand = "0.8"
rustc-hash = "1.1"
serde = { version = "1.0", features = ["derive"] }
serde_json = { version = "1.0", features = ["arbitrary_precision"] }
strum = "0.26"
toml = "0.8"
tracing = "0.1"
tracing-subscriber = "0.3"
vergen = { version = "8", default-features = false }
indexmap = "2.2"
tikv-jemallocator = "0.5.4"
num-format = "0.4.4"

axum = "0.6"
hyper = "0.14"
tower = "0.4"
tower-http = "0.4"<|MERGE_RESOLUTION|>--- conflicted
+++ resolved
@@ -138,11 +138,7 @@
 
 # solc & compilation utilities
 foundry-block-explorers = { version = "0.2.6", default-features = false }
-<<<<<<< HEAD
-foundry-compilers = { version = "0.3.16", default-features = false }
-=======
 foundry-compilers = { version = "0.3.17", default-features = false }
->>>>>>> 0a4d2462
 
 ## revm
 # no default features to avoid c-kzg
